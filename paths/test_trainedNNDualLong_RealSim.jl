# Code to test the quality of the trained nets for Longitudinal control
# GXZ + MB
# loads in trajectory data

using MAT
using Gurobi
using JuMP


#### problem paramters for LONGITUDINAL Control 
# Global variable LOAD_PATH contains the directories Julia searches for modules when calling require. It can be extended using push!:
push!(LOAD_PATH, "../scripts/mpc_utils") 	
import GPSKinMPCPathFollowerFrenetLinLongGurobi
import KinMPCParams
const kmpcLinLong = GPSKinMPCPathFollowerFrenetLinLongGurobi  # short-hand-notation


# Load as Many parameters as possible from MPC file to avoid parameter mis-match
N 		= KinMPCParams.N
dt 		= KinMPCParams.dt
nx 		= 2								# dimension of x = (ey,epsi)
nu 		= 1								# number of inputs u = df
L_a 	= KinMPCParams.L_a				# from CoG to front axle (according to Jongsang)
L_b 	= KinMPCParams.L_b				# from CoG to rear axle (according to Jongsang)

############## load all NN Matrices ##############
primalNN_Data 	= matread("trained_weightsPrimalLong10k_CPGDay3.mat")
dualNN_Data 	= matread("trained_weightsDualLong10k_CPGDay3.mat")

# read out NN primal/Dual weights
Wi_PLong = primalNN_Data["W1"]
bi_PLong = primalNN_Data["b1"]
W1_PLong = primalNN_Data["W2"]
b1_PLong = 	primalNN_Data["b2"]
Wout_PLong = primalNN_Data["W0"]
bout_PLong = primalNN_Data["b0"]

Wi_DLong = dualNN_Data["W1"]
bi_DLong = dualNN_Data["b1"]
W1_DLong = dualNN_Data["W2"]
b1_DLong = dualNN_Data["b2"]
Wout_DLong = dualNN_Data["W0"]
bout_DLong = dualNN_Data["b0"]

####################### debugging code ###################################
####################### debugging code ###################################
# test_Data = matread("NN_test_CPGDay3_TotalDataLongTrafo2.mat")  	# contains test and sim data
test_Data = matread("CPG_day1_sim1_trainingData.mat")  				# contains test and sim data



test_inputParams = test_Data["inputParam_long"]


## Load Ranges of params 
# input reference
u_ref_init = kmpcLinLong.u_ref_init		# if not used, set cost to zeros

# ================== Transformation 1 =======================
# augment state and redefine system dynamics (A,B,g) and constraints
# x_tilde_k := (x_k , u_{k-1})
# u_tilde_k := (u_k - u_{k-1})

A_tilde = kmpcLinLong.A_tilde
B_tilde = kmpcLinLong.B_tilde
g_tilde = kmpcLinLong.g_tilde

x_tilde_lb = kmpcLinLong.x_tilde_lb
x_tilde_ub = kmpcLinLong.x_tilde_ub
u_tilde_lb = kmpcLinLong.u_tilde_lb
u_tilde_ub = kmpcLinLong.u_tilde_ub

Q_tilde = kmpcLinLong.Q_tilde
R_tilde = kmpcLinLong.R_tilde

# build equality matrix (most MALAKA task ever)
nu_tilde = kmpcLinLong.nu_tilde
nx_tilde = kmpcLinLong.nx_tilde

Q_tilde_vec = kron(eye(N),Q_tilde)   # for x_tilde_vec
R_tilde_vec = kron(eye(N),R_tilde)	 # for u_tilde_vec

A_tilde_vec = zeros(N*(nx+nu), (nx+nu))
for ii = 1 : N
    A_tilde_vec[1+(ii-1)*(nx+nu):ii*(nx+nu),:] = A_tilde^ii
end

B_tilde_vec = zeros(N*(nx+nu), nu*N)
for ii = 0 : N-1
    for jj = 0 : ii-1
        B_tilde_vec[1+ii*(nx+nu):(ii+1)*(nx+nu), 1+jj*nu:  (jj+1)*nu] = A_tilde^(ii-jj)*B_tilde
    end
    B_tilde_vec[1+ii*(nx+nu):(ii+1)*(nx+nu), 1+ii*nu:(ii+1)*nu] = B_tilde
end

nw=nx+nu
E_tilde_vec = zeros(N*(nx+nu), nw*N)

for ii = 0 : N-1
    for jj = 0 : ii-1
        E_tilde_vec[1+ii*(nx+nu):(ii+1)*(nx+nu), 1+jj*nw:  (jj+1)*nw] = A_tilde^(ii-jj)*eye(nx+nu)
    end
    E_tilde_vec[1+ii*(nx+nu):(ii+1)*(nx+nu), 1+ii*nw:(ii+1)*nw] = eye(nx+nu)
end

g_tilde_vec = repmat(g_tilde,N)

u_ref_init = zeros(N,1)	# if not used, set cost to zeros

# build constraints
Fu_tilde = [eye(nu) ; -eye(nu)]
fu_tilde = [u_tilde_ub; -u_tilde_lb]
ng = length(fu_tilde)
# Concatenate input (tilde) constraints
Fu_tilde_vec = kron(eye(N), Fu_tilde)
fu_tilde_vec = repmat(fu_tilde,N)

# Appended State constraints (tilde)
# F_tilde = [eye(nx+nu) ; -eye(nx+nu)]
# f_tilde = [x_tilde_ub ; -x_tilde_lb]
# nf = length(f_tilde)
nf = 0

# Concatenate appended state (tilde) constraints
# F_tilde_vec = kron(eye(N), F_tilde)
# f_tilde_vec = repmat(f_tilde,N)   

Q_dual = 2*(B_tilde_vec'*Q_tilde_vec*B_tilde_vec + R_tilde_vec);
C_dual = Fu_tilde_vec				# Adding state constraints 
Qdual_tmp = C_dual*(Q_dual\(C_dual'))
Qdual_tmp = 0.5*(Qdual_tmp+Qdual_tmp') + 0e-5*eye(N*(nf+ng))

######################## ITERATE OVER parameters ################
# build problem
num_DataPoints = size(test_inputParams,1)
<<<<<<< HEAD
num_DataPoints = 2e3
=======
num_DataPoints = 1e3
>>>>>>> add06105

## Load Ranges of params 
ds_lb = KinMPCParams.ds_lb		# from exp and sim data
ds_ub = KinMPCParams.ds_ub		# from exp and sim data
v_lb = KinMPCParams.vpred_lb
v_ub = KinMPCParams.vpred_ub
aprev_lb = KinMPCParams.aprev_lb					# max in practice
aprev_ub = KinMPCParams.aprev_ub


gap_primal = zeros(num_DataPoints)
relGap_primal = zeros(num_DataPoints)
gap_dual = zeros(num_DataPoints)
relGap_dual = zeros(num_DataPoints)
gap_primalNNdualNN = zeros(num_DataPoints)
relGap_primalNNdualNN = zeros(num_DataPoints)
dAcc_res = zeros(num_DataPoints)
lambda_res = zeros(num_DataPoints)
gap_primalDual = zeros(num_DataPoints)


numbSkipped = 0
flag_XUfeas = 0

# dualObj_NN = -1/2 * lambda_tilde_NN_vec'*Qdual_tmp*lambda_tilde_NN_vec - (C_dual*(Q_dual\c_dual)+d_dual)'*lambda_tilde_NN_vec - 1/2*c_dual'*(Q_dual\c_dual) + const_dual

v_0 = []
u_0 = []
s_ref = []
v_ref = []

x_tilde_NN_vec = []
x_tilde_ref = []
u_tilde_NN_vec = []


ii = 1
while ii <= num_DataPoints
	
	if mod(ii,100) == 0
		println("****************** iteration: $(ii) ***********************")
	end

############# for debugging ###############
	params_old = test_inputParams[ii,:]
	s_0_old = params_old[1]
	s_0 = 0.0
	v_0 = params_old[2]
	u_0 = params_old[3]
	s_ref_old = params_old[4:4+N-1]
	v_ref 	= params_old[4+N:end]
	s_ref 	= s_ref_old - s_0_old

 	# stack together w/o s0 and normalized w.r.t. s0
	params = [v_0 u_0 s_ref' v_ref']'

 	x_ref = zeros(N*nx,1)
	for i = 1 : N
		x_ref[(i-1)*nx+1] = s_ref[i]		# set x_ref, s_ref/v_ref is of dim N+1; index of s_ref changed
		x_ref[(i-1)*nx+2] = v_ref[i]		# set v_ref
	end
	x_tilde_ref = zeros(N*(nx+nu))
	for i = 1 : N
		x_tilde_ref[(i-1)*(nx+nu)+1 : (i-1)*(nx+nu)+nx] = x_ref[(i-1)*nx+1 : (i-1)*nx+nx]
		x_tilde_ref[(i-1)*(nx+nu)+nx+1 : (i-1)*(nx+nu)+nx+nu] = u_ref_init[i]	# u_ref_init always 0, but no no weights
	end

	################## BEGIN extract Primal NN solution ##################
	tic()
	# calls the NN with two Hidden Layers
	z1 = max.(Wi_PLong*params + bi_PLong, 0)
	z2 = max.(W1_PLong*z1 + b1_PLong, 0)
	u_tilde_NN_vec = Wout_PLong*z2 + bout_PLong  	#Delta-Acceleration

	# do projection
	u_tilde_NN_vec = min.(u_tilde_NN_vec, u_tilde_ub)
	u_tilde_NN_vec = max.(u_tilde_NN_vec, u_tilde_lb)

	# compute NN predicted state
	x_tilde_0 = [0 ; params[1:2]] 	
	x_tilde_NN_vec = A_tilde_vec*x_tilde_0 + B_tilde_vec*u_tilde_NN_vec + E_tilde_vec*g_tilde_vec

	## verify feasibility
	# xu_tilde_NN_res = [ maximum(F_tilde_vec*x_tilde_NN_vec - f_tilde_vec) ; maximum(Fu_tilde_vec*x_tilde_NN_vec - fu_tilde_vec) ]  # should be <= 0
	# xu_tilde_NN_res = [ maximum(F_tilde_vec*x_tilde_NN_vec - f_tilde_vec) ; maximum(Fu_tilde_vec*u_tilde_NN_vec - fu_tilde_vec) ]  # should be <= 0
	# flag_XUfeas = 0
	xu_tilde_NN_res = maximum(Fu_tilde_vec*u_tilde_NN_vec - fu_tilde_vec)

	if maximum(xu_tilde_NN_res) < 1e-3  	# infeasible if bigger than zero/threshold
		# numbSkipped = numbSkipped + 1
		flag_XUfeas = flag_XUfeas + 1
	end

	## check optimality ##
	primObj_NN = (x_tilde_NN_vec-x_tilde_ref)'*Q_tilde_vec*(x_tilde_NN_vec-x_tilde_ref) + u_tilde_NN_vec'*R_tilde_vec*u_tilde_NN_vec
	solvTime_NN = toq()
	
	################## END extract Primal NN solution ##################

	################## BEGIN extract Dual NN solution ##################
	
	# some terms can be pre-computed
	c_dual = (2*x_tilde_0'*A_tilde_vec'*Q_tilde_vec*B_tilde_vec + 2*g_tilde_vec'*E_tilde_vec'*Q_tilde_vec*B_tilde_vec +
	      - 2*x_tilde_ref'*Q_tilde_vec*B_tilde_vec)'

	const_dual = x_tilde_0'*A_tilde_vec'*Q_tilde_vec*A_tilde_vec*x_tilde_0 + 2*x_tilde_0'*A_tilde_vec'*Q_tilde_vec*E_tilde_vec*g_tilde_vec +
              + g_tilde_vec'*E_tilde_vec'*Q_tilde_vec*E_tilde_vec*g_tilde_vec +
              - 2*x_tilde_0'*A_tilde_vec'*Q_tilde_vec*x_tilde_ref - 2*g_tilde_vec'*E_tilde_vec'*Q_tilde_vec*x_tilde_ref +
              + x_tilde_ref'*Q_tilde_vec*x_tilde_ref
    
    # d_dual = [f_tilde_vec - F_tilde_vec*A_tilde_vec*x_tilde_0 - F_tilde_vec*E_tilde_vec*g_tilde_vec;  fu_tilde_vec]
    d_dual = fu_tilde_vec

	# calls the NN with two Hidden Layers
	z1D = max.(Wi_DLong*params + bi_DLong, 0)
	z2D = max.(W1_DLong*z1D + b1_DLong, 0)
	lambda_tilde_NN_orig = Wout_DLong*z2D + bout_DLong

	# need to project
	lambda_tilde_NN_vec = max.(lambda_tilde_NN_orig, 0)  	#Delta-Acceleration
	# lambda_tilde_NN_vec = lambda_tilde_NN_orig
	
	dualObj_NN = -1/2 * lambda_tilde_NN_vec'*Qdual_tmp*lambda_tilde_NN_vec - (C_dual*(Q_dual\c_dual)+d_dual)'*lambda_tilde_NN_vec - 1/2*c_dual'*(Q_dual\c_dual) + const_dual
	# dualObj_NN = -1/2 * lambda_tilde_NN_vec'*Qdual_tmp*lambda_tilde_NN_vec - (C_dual*(Q_dual\c_dual)+d_dual)'*lambda_tilde_NN_vec - 1/2*c_dual'*(Q_dual\c_dual) + const_dual
	################## BEGIN extract Dual NN solution ##################

	# solve primal problem
	# use it to test consistency
	mdl = Model(solver=GurobiSolver(Presolve=0, LogToConsole=0))
	@variable(mdl, x_tilde_vec[1:N*(nx+nu)])  	# decision variable; contains everything
	@variable(mdl, u_tilde_vec[1:N*nu] )
	@objective(mdl, Min, (x_tilde_vec-x_tilde_ref)'*Q_tilde_vec*(x_tilde_vec-x_tilde_ref) + u_tilde_vec'*R_tilde_vec*u_tilde_vec)
	constr_eq = @constraint(mdl, x_tilde_vec .== A_tilde_vec*x_tilde_0 + B_tilde_vec*u_tilde_vec + E_tilde_vec*g_tilde_vec)
	# constr_Fx = @constraint(mdl, F_tilde_vec*x_tilde_vec .<= f_tilde_vec)
	constr_Fu = @constraint(mdl, Fu_tilde_vec*u_tilde_vec .<= fu_tilde_vec)

	tic()
	status = solve(mdl)
 	if !(status == :Optimal)
 		numbSkipped = numbSkipped+1
 		@goto label1 
 	end


 	### for debugging purposes; 
 	# reg 1e-8: 
 	# reg 1e-7: 800 out of 8000 skipped, max dual gap 2.6; max rel gap 0.0001
 	# reg 1e-6: 800 out of 8000 skipped, max dual gap: 28; max rel gap: 0.001
 	# reg 1e-5: 
	# Solve the dual problem online to match cost 
    mdlD = Model(solver=GurobiSolver(Presolve=0, LogToConsole=0))
	@variable(mdlD, L_test[1:N*(nf+ng)])  	# decision variable; contains everything
	@objective(mdlD, Max, -1/2 * L_test'*Qdual_tmp*L_test - (C_dual*(Q_dual\c_dual)+d_dual)'*L_test - 1/2*c_dual'*(Q_dual\c_dual) + const_dual )
	@constraint(mdlD, -L_test .<= 0)
	statusD = solve(mdlD)
	if !(statusD == :Optimal)
 		numbSkipped = numbSkipped+1
 		@goto label1 
 	end

 	# extract data from optimization problems
 	obj_primal = getobjectivevalue(mdl)
 	U_test_opt = getvalue(u_tilde_vec) 
	obj_dual = getobjectivevalue(mdlD)
	L_test_opt = getvalue(L_test)
 	

	### collect stat data



	dAcc_res[ii] = norm(U_test_opt - u_tilde_NN_vec)
	lambda_res[ii] = norm(L_test_opt - lambda_tilde_NN_vec)
	gap_primalDual[ii] = obj_primal-obj_dual

	gap_primal[ii] = primObj_NN[1] - obj_primal
	relGap_primal[ii] = (primObj_NN[1] - obj_primal) / obj_primal

	gap_dual[ii] = obj_primal - dualObj_NN[1]
	relGap_dual[ii] = (obj_primal - dualObj_NN[1]) / obj_primal

	gap_primalNNdualNN[ii] = primObj_NN[1] - dualObj_NN[1]
	relGap_primalNNdualNN[ii] = (primObj_NN[1] - dualObj_NN[1]) / obj_primal

	println("prim Obj Gurobi: $(obj_primal)")
	println("prim Obj NN: $(primObj_NN[1])")
	println("dual Obj NN: $(dualObj_NN[1])")
	println("relGap primal: $(relGap_primal[ii])")
	println("relGap dual: $(relGap_dual[ii])")



 	ii = ii + 1 

 	@label label1
end

println("primal NN infeasibility: $(flag_XUfeas)")
println("number of skips $(numbSkipped)")


println("===========================================")


println("max dACC res:  $(maximum(dAcc_res))")
println("min dACC res:  $(minimum(dAcc_res))")
println("avg dACC res:  $(mean(dAcc_res))")

println(" ")

println("max lambda res:  $(maximum(lambda_res))")
println("min lambda res:  $(minimum(lambda_res))")
println("avg lambda res:  $(mean(lambda_res))")

println(" ")

println("max primal-dual Gurobi gap:  $(maximum(gap_primalDual))")
println("min primal-dual Gurobi gap:  $(minimum(gap_primalDual))")
println("avg primal-dual Gurobi gap:  $(mean(gap_primalDual))")

println(" ")

println("max primal NN gap:  $(maximum(gap_primal))")
println("min primal NN gap:  $(minimum(gap_primal))")
println("avg primal NN gap:  $(mean(gap_primal))")

println(" ")

println("max rel primal NN gap:  $(maximum(relGap_primal))")
println("min rel primal NN gap:  $(minimum(relGap_primal))")
println("avg rel primal NN gap:  $(mean(relGap_primal))")

println(" ")

println("max dual NN gap:  $(maximum(gap_dual))")
println("min dual NN gap:  $(minimum(gap_dual))")
println("avg dual NN gap:  $(mean(gap_dual))")

println(" ")

println("max rel dual NN gap:  $(maximum(relGap_dual))")
println("min rel dual NN gap:  $(minimum(relGap_dual))")
println("avg rel dual NN gap:  $(mean(relGap_dual))")

println(" ")

println("max primal-dual NN gap:  $(maximum(gap_primalNNdualNN))")
println("min primal-dual NN gap:  $(minimum(gap_primalNNdualNN))")
println("avg primal-dual NN gap:  $(mean(gap_primalNNdualNN))")

println(" ")

println("max rel primal-dual NN gap:  $(maximum(relGap_primalNNdualNN))")
println("min rel primal-dual NN gap:  $(minimum(relGap_primalNNdualNN))")
println("avg rel primal-dual NN gap:  $(mean(relGap_primalNNdualNN))")
<|MERGE_RESOLUTION|>--- conflicted
+++ resolved
@@ -133,11 +133,8 @@
 ######################## ITERATE OVER parameters ################
 # build problem
 num_DataPoints = size(test_inputParams,1)
-<<<<<<< HEAD
-num_DataPoints = 2e3
-=======
+
 num_DataPoints = 1e3
->>>>>>> add06105
 
 ## Load Ranges of params 
 ds_lb = KinMPCParams.ds_lb		# from exp and sim data
