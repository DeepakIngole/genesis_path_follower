--- conflicted
+++ resolved
@@ -31,11 +31,7 @@
  
 
 ############## load all data ##############
-<<<<<<< HEAD
-latData = matread("CPG_day1_test1_trainingData.mat")   				# bad
-=======
 latData = matread("CPG_day1_test2_trainingData.mat")   				# bad
->>>>>>> 25b861ae
 
 
 inputParam_lat = latData["inputParam_lat"]   #
